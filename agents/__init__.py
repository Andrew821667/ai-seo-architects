<<<<<<< HEAD
"""AI SEO Architects - 35=BK 4;O 02B><0B870F88 SEO-035=BAB20

-B>B ?0:5B A>45@68B ?>;=CN :><0=4C 87 14 AI-035=B>2, >@30=87>20==KE ?> C@>2=O<:
- Executive Level (2 035=B0): AB@0B538G5A:>5 ?;0=8@>20=85 8 @0728B85 187=5A0
- Management Level (4 035=B0): :>>@48=0F8O ?@>F5AA>2 8 >?5@0F89
- Operational Level (8 035=B>2): 2K?>;=5=85 A?5F80;878@>20==KE 7040G
"""

from .executive.chief_seo_strategist import ChiefSEOStrategistAgent
from .executive.business_development_director import BusinessDevelopmentDirectorAgent

from .management.task_coordination import TaskCoordinationAgent
from .management.sales_operations_manager import SalesOperationsManagerAgent
from .management.technical_seo_operations_manager import TechnicalSEOOperationsManagerAgent
from .management.client_success_manager import ClientSuccessManagerAgent

from .operational.lead_qualification import LeadQualificationAgent
from .operational.proposal_generation import ProposalGenerationAgent
from .operational.sales_conversation import SalesConversationAgent
from .operational.technical_seo_auditor import TechnicalSEOAuditorAgent
from .operational.content_strategy import ContentStrategyAgent
from .operational.link_building import LinkBuildingAgent
from .operational.competitive_analysis import CompetitiveAnalysisAgent
from .operational.reporting import ReportingAgent

# @C??8@>2:0 ?> C@>2=O<
EXECUTIVE_AGENTS = [
    ChiefSEOStrategistAgent,
    BusinessDevelopmentDirectorAgent
]

MANAGEMENT_AGENTS = [
    TaskCoordinationAgent,
    SalesOperationsManagerAgent,
    TechnicalSEOOperationsManagerAgent,
    ClientSuccessManagerAgent
]

OPERATIONAL_AGENTS = [
    LeadQualificationAgent,
    ProposalGenerationAgent,
    SalesConversationAgent,
    TechnicalSEOAuditorAgent,
    ContentStrategyAgent,
    LinkBuildingAgent,
    CompetitiveAnalysisAgent,
    ReportingAgent
]

# A5 035=BK
ALL_AGENTS = EXECUTIVE_AGENTS + MANAGEMENT_AGENTS + OPERATIONAL_AGENTS

# Mapping ?> ID 035=B>2
AGENT_CLASSES = {
    'chief_seo_strategist': ChiefSEOStrategistAgent,
    'business_development_director': BusinessDevelopmentDirectorAgent,
    'task_coordination': TaskCoordinationAgent,
    'sales_operations_manager': SalesOperationsManagerAgent,
    'technical_seo_operations_manager': TechnicalSEOOperationsManagerAgent,
    'client_success_manager': ClientSuccessManagerAgent,
    'lead_qualification': LeadQualificationAgent,
    'proposal_generation': ProposalGenerationAgent,
    'sales_conversation': SalesConversationAgent,
    'technical_seo_auditor': TechnicalSEOAuditorAgent,
    'content_strategy': ContentStrategyAgent,
    'link_building': LinkBuildingAgent,
    'competitive_analysis': CompetitiveAnalysisAgent,
    'reporting': ReportingAgent
}

__version__ = "1.0.0"
__author__ = "Andrew Popov"
__email__ = "a.popov.gv@gmail.com"

__all__ = [
    # Agent classes
    'ChiefSEOStrategistAgent',
    'BusinessDevelopmentDirectorAgent',
    'TaskCoordinationAgent',
    'SalesOperationsManagerAgent',
    'TechnicalSEOOperationsManagerAgent',
    'ClientSuccessManagerAgent',
    'LeadQualificationAgent',
    'ProposalGenerationAgent',
    'SalesConversationAgent',
    'TechnicalSEOAuditorAgent',
    'ContentStrategyAgent',
    'LinkBuildingAgent',
    'CompetitiveAnalysisAgent',
    'ReportingAgent',
    
    # Agent groups
    'EXECUTIVE_AGENTS',
    'MANAGEMENT_AGENTS',
    'OPERATIONAL_AGENTS',
    'ALL_AGENTS',
    'AGENT_CLASSES'
]

def get_agent_class(agent_id: str):
    """>;CG8BL :;0AA 035=B0 ?> 53> ID"""
    return AGENT_CLASSES.get(agent_id)

def get_agents_by_level(level: str):
    """>;CG8BL 035=B>2 ?> C@>2=N (executive/management/operational)"""
    level_map = {
        'executive': EXECUTIVE_AGENTS,
        'management': MANAGEMENT_AGENTS,
        'operational': OPERATIONAL_AGENTS
    }
    return level_map.get(level.lower(), [])

def get_agent_count():
    """>;CG8BL >1I55 :>;8G5AB2> 035=B>2"""
    return len(ALL_AGENTS)
=======
"""AI SEO Architects Agents Module"""
>>>>>>> e306c59e
<|MERGE_RESOLUTION|>--- conflicted
+++ resolved
@@ -1,10 +1,9 @@
-<<<<<<< HEAD
-"""AI SEO Architects - 35=BK 4;O 02B><0B870F88 SEO-035=BAB20
+"""AI SEO Architects - Агенты для автоматизации SEO-агентства
 
--B>B ?0:5B A>45@68B ?>;=CN :><0=4C 87 14 AI-035=B>2, >@30=87>20==KE ?> C@>2=O<:
-- Executive Level (2 035=B0): AB@0B538G5A:>5 ?;0=8@>20=85 8 @0728B85 187=5A0
-- Management Level (4 035=B0): :>>@48=0F8O ?@>F5AA>2 8 >?5@0F89
-- Operational Level (8 035=B>2): 2K?>;=5=85 A?5F80;878@>20==KE 7040G
+Этот пакет содержит полную команду из 14 AI-агентов, организованных по уровням:
+- Executive Level (2 агента): стратегическое планирование и развитие бизнеса
+- Management Level (4 агента): координация процессов и операций
+- Operational Level (8 агентов): выполнение специализированных задач
 """
 
 from .executive.chief_seo_strategist import ChiefSEOStrategistAgent
@@ -24,7 +23,7 @@
 from .operational.competitive_analysis import CompetitiveAnalysisAgent
 from .operational.reporting import ReportingAgent
 
-# @C??8@>2:0 ?> C@>2=O<
+# Группировка по уровням
 EXECUTIVE_AGENTS = [
     ChiefSEOStrategistAgent,
     BusinessDevelopmentDirectorAgent
@@ -48,10 +47,10 @@
     ReportingAgent
 ]
 
-# A5 035=BK
+# Все агенты
 ALL_AGENTS = EXECUTIVE_AGENTS + MANAGEMENT_AGENTS + OPERATIONAL_AGENTS
 
-# Mapping ?> ID 035=B>2
+# Mapping по ID агентов
 AGENT_CLASSES = {
     'chief_seo_strategist': ChiefSEOStrategistAgent,
     'business_development_director': BusinessDevelopmentDirectorAgent,
@@ -99,11 +98,11 @@
 ]
 
 def get_agent_class(agent_id: str):
-    """>;CG8BL :;0AA 035=B0 ?> 53> ID"""
+    """Получить класс агента по его ID"""
     return AGENT_CLASSES.get(agent_id)
 
 def get_agents_by_level(level: str):
-    """>;CG8BL 035=B>2 ?> C@>2=N (executive/management/operational)"""
+    """Получить агентов по уровню (executive/management/operational)"""
     level_map = {
         'executive': EXECUTIVE_AGENTS,
         'management': MANAGEMENT_AGENTS,
@@ -112,8 +111,5 @@
     return level_map.get(level.lower(), [])
 
 def get_agent_count():
-    """>;CG8BL >1I55 :>;8G5AB2> 035=B>2"""
-    return len(ALL_AGENTS)
-=======
-"""AI SEO Architects Agents Module"""
->>>>>>> e306c59e
+    """Получить общее количество агентов"""
+    return len(ALL_AGENTS)